// SPDX-License-Identifier: Apache-2.0
// SPDX-FileCopyrightText: 2021-Present The Zarf Authors

use std::env;
use std::fs;
use std::fs::File;
use std::io;
use std::io::Read;
use std::io::Write;
use std::path::PathBuf;

use axum::{
    Router,
    body::Body,
    extract::Path,
    http::StatusCode,
    response::{IntoResponse, Response},
    routing::get,
};
use flate2::read::GzDecoder;
use glob::glob;
use hex::ToHex;
use regex_lite::Regex;
use serde_json::Value;
use sha2::{Digest, Sha256};
use tar::Archive;
use tokio_util::io::ReaderStream;
const OCI_MIME_TYPE: &str = "application/vnd.oci.image.manifest.v1+json";
const ZARF_SEED_DIR: &str = "/zarf-seed";

// Reads the binary contents of a file
fn get_file(path: &PathBuf) -> io::Result<Vec<u8>> {
    // open the file
    let mut f = File::open(path)?;
    // create an empty buffer
    let mut buffer = Vec::new();

    // read the whole file
    match f.read_to_end(&mut buffer) {
        Ok(_) => Ok(buffer),
        Err(e) => Err(e),
    }
}

// Merges all given files into one buffer
fn collect_binary_data(paths: &Vec<PathBuf>) -> io::Result<Vec<u8>> {
    // create an empty buffer
    let mut buffer = Vec::new();

    // add contents of all files in paths to buffer
    for path in paths {
        println!("Processing {}", path.display());
        let new_content = get_file(path);
        buffer
            .write_all(&new_content.unwrap())
            .expect("Could not add the file contents to the merged file buffer");
    }

    Ok(buffer)
}

/// Unpacks the zarf-payload-* configmaps back into a tarball, then unpacks into ./zarf-seed
///
/// Inspired by https://medium.com/@nlauchande/rust-coding-up-a-simple-concatenate-files-tool-and-first-impressions-a8cbe680e887
fn unpack(sha_sum: &String) {
    let init_root =
        std::env::var("ZARF_INJECTOR_INIT_ROOT").unwrap_or_else(|_| String::from("/zarf-init"));
    let seed_root =
        std::env::var("ZARF_INJECTOR_SEED_ROOT").unwrap_or_else(|_| String::from("/zarf-seed"));
    // get the list of file matches to merge
    let glob_path = format!("{}/zarf-payload-*", init_root);
    let file_partials: Result<Vec<_>, _> = glob(&glob_path)
        .expect("Failed to read glob pattern")
        .collect();

    let mut file_partials = file_partials.unwrap();

    // ensure a default sort-order
    file_partials.sort();

    // get a buffer of the final merged file contents
    let contents = collect_binary_data(&file_partials).unwrap();

    // create a Sha256 object
    let mut hasher = Sha256::new();

    // write input message
    hasher.update(&contents);

    // read hash digest and consume hasher
    let result = hasher.finalize();
    let result_string = result.encode_hex::<String>();
    assert_eq!(*sha_sum, result_string);

    // write the merged file to disk and extract it
    let tar = GzDecoder::new(&contents[..]);
    let mut archive = Archive::new(tar);
    archive
<<<<<<< HEAD
        .unpack(ZARF_SEED_DIR)
=======
        .unpack(seed_root)
>>>>>>> 529d5fdd
        .expect("Unable to unarchive the resulting tarball");
}

/// Starts a static docker compliant registry server that only serves the single image from the CWD
///
/// (which is a OCI image layout):
///
/// index.json - the image index
/// blobs/sha256/<sha256sum> - the image layers
/// oci-layout - the OCI image layout
fn start_seed_registry() -> Router {
    // The name and reference parameter identify the image
    // The reference may include a tag or digest.
    Router::new()
        .route("/v2/*path", get(handler))
        .route(
            "/v2/",
            get(|| async {
                Response::builder()
                    .status(StatusCode::OK)
                    .header("Content-Type", "application/json; charset=utf-8")
                    .header("Docker-Distribution-Api-Version", "registry/2.0")
                    .header("X-Content-Type-Options", "nosniff")
                    .body(Body::empty())
                    .unwrap()
            }),
        )
        .route(
            "/v2",
            get(|| async {
                Response::builder()
                    .status(StatusCode::OK)
                    .header("Content-Type", "application/json; charset=utf-8")
                    .header("Docker-Distribution-Api-Version", "registry/2.0")
                    .header("X-Content-Type-Options", "nosniff")
                    .body(Body::empty())
                    .unwrap()
            }),
        )
}

async fn handler(Path(path): Path<String>) -> Response {
    println!("request: {}", path);
    let path = &path;
    let manifest = Regex::new("(.+)/manifests/(.+)").unwrap();
    let blob = Regex::new(".+/([^/]+)").unwrap();

    if manifest.is_match(path) {
        let caps = manifest.captures(path).unwrap();
        let name = caps.get(1).unwrap().as_str().to_string();
        let reference = caps.get(2).unwrap().as_str().to_string();
        handle_get_manifest(name, reference).await
    } else if blob.is_match(path) {
        let caps = blob.captures(path).unwrap();
        let tag = caps.get(1).unwrap().as_str().to_string();
        handle_get_digest(tag).await
    } else {
        Response::builder()
            .status(StatusCode::NOT_FOUND)
            .body("Not Found".to_string())
            .unwrap()
            .into_response()
    }
}

/// Handles the GET request for the manifest (only returns a OCI manifest regardless of Accept header)
async fn handle_get_manifest(name: String, reference: String) -> Response {
<<<<<<< HEAD
    let index = fs::read_to_string(PathBuf::from(ZARF_SEED_DIR).join("index.json"))
        .expect("index.json is read");
=======
    let root = PathBuf::from(
        std::env::var("ZARF_INJECTOR_SEED_ROOT").unwrap_or_else(|_| String::from("/zarf-seed")),
    );

    let index = fs::read_to_string(root.join("index.json")).expect("index.json is read");
>>>>>>> 529d5fdd
    let json: Value = serde_json::from_str(&index).expect("unable to parse index.json");

    let mut media_type_manifest: String = "".to_owned();
    let mut sha_manifest: String = "".to_owned();

    if reference.starts_with("sha256:") {
        sha_manifest = reference.strip_prefix("sha256:").unwrap().to_owned();
    } else {
        for manifest in json["manifests"].as_array().unwrap() {
            let image_base_name = manifest["annotations"]["org.opencontainers.image.base.name"]
                .as_str()
                .unwrap();
            let requested_reference = name.to_owned() + ":" + &reference;
            if requested_reference == image_base_name {
                media_type_manifest = manifest["mediaType"]
                    .as_str()
                    .unwrap()
                    .to_owned();
                 sha_manifest = manifest["digest"]
                    .as_str()
                    .unwrap()
                    .strip_prefix("sha256:")
                    .unwrap()
                    .to_owned();
            }
        }
    }
    if sha_manifest.is_empty() {
        Response::builder()
            .status(StatusCode::NOT_FOUND)
            .body("Not Found".to_string())
            .unwrap()
            .into_response()
    } else {
<<<<<<< HEAD
        let file_path = PathBuf::from(ZARF_SEED_DIR)
            .to_owned()
            .join("blobs")
            .join("sha256")
            .join(&sha_manifest);
        if media_type_manifest.is_empty() {
            match fs::read_to_string(file_path.clone()).ok()
                .and_then(|content| serde_json::from_str::<Value>(&content).ok()) {
                Some(file_json) => media_type_manifest = file_json["mediaType"].as_str().unwrap_or(OCI_MIME_TYPE).to_owned(),
                None => return Response::builder()
                    .status(StatusCode::NOT_FOUND)
                    .body("Not Found".to_string())
                    .unwrap()
                    .into_response()
            }
        }
=======
        let file_path = root.join("blobs").join("sha256").join(&sha_manifest);
>>>>>>> 529d5fdd
        match tokio::fs::File::open(&file_path).await {
            Ok(file) => {
                let metadata = match file.metadata().await {
                    Ok(meta) => meta,
                    Err(_) => {
                        return Response::builder()
                            .status(StatusCode::INTERNAL_SERVER_ERROR)
                            .body("Failed to get file metadata".into())
                            .unwrap();
                    }
                };
                let stream = ReaderStream::new(file);
                Response::builder()
                    .status(StatusCode::OK)
                    .header("Content-Type", media_type_manifest)
                    .header("Content-Length", metadata.len())
                    .header(
                        "Docker-Content-Digest",
                        format!("sha256:{}", sha_manifest.clone()),
                    )
                    .header("Etag", format!("sha256:{}", sha_manifest))
                    .header("Docker-Distribution-Api-Version", "registry/2.0")
                    .body(Body::from_stream(stream))
                    .unwrap()
            }
            Err(err) => Response::builder()
                .status(StatusCode::NOT_FOUND)
                .body(format!("File not found: {}", err))
                .unwrap()
                .into_response(),
        }
    }
}

/// Handles the GET request for a blob
async fn handle_get_digest(tag: String) -> Response {
<<<<<<< HEAD
    let blob_root = PathBuf::from(ZARF_SEED_DIR).join("blobs").join("sha256");
=======
    let root = PathBuf::from(
        std::env::var("ZARF_INJECTOR_SEED_ROOT").unwrap_or_else(|_| String::from("/zarf-seed")),
    );
    let blob_root = root.join("blobs").join("sha256");
>>>>>>> 529d5fdd
    let path = blob_root.join(tag.strip_prefix("sha256:").unwrap());

    match tokio::fs::File::open(&path).await {
        Ok(file) => {
            let stream = ReaderStream::new(file);
            Response::builder()
                .status(StatusCode::OK)
                .header("Content-Type", "application/octet-stream")
                .header("Docker-Content-Digest", tag.to_owned())
                .header("Etag", tag.to_owned())
                .header("Docker-Distribution-Api-Version", "registry/2.0")
                .header("Cache-Control", "max-age=31536000")
                .body(Body::from_stream(stream))
                .unwrap()
        }
        Err(err) => Response::builder()
            .status(StatusCode::NOT_FOUND)
            .body(format!("File not found: {}", err))
            .unwrap()
            .into_response(),
    }
}

#[tokio::main(flavor = "current_thread")]
async fn main() {
    let args: Vec<String> = env::args().collect();

    println!("unpacking: {}", args[1]);
    let payload_sha = &args[1];

    unpack(payload_sha);

    let listener = tokio::net::TcpListener::bind("0.0.0.0:5000").await.unwrap();
    println!("listening on {}", listener.local_addr().unwrap());
    axum::serve(listener, start_seed_registry()).await.unwrap();
    println!("Usage: {} <sha256sum>", args[1]);
}

#[cfg(test)]
mod test {
    use anyhow::{Context as _, Ok, Result, bail};
    use bollard::{Docker, image::CreateImageOptions};
    use flate2::{Compression, write::GzEncoder};
    use futures_util::{TryStreamExt, future::ready};
    use regex_lite::Regex;
    use sha2::{Digest, Sha256};
    use std::{
        fs::File,
        io::{BufRead, BufReader, Cursor, Seek, Write},
        path::{Path, PathBuf},
    };

    use crate::{start_seed_registry, unpack};

    struct EnvGuard {
        key: String,
    }

    impl EnvGuard {
        fn new(key: &str, value: &str) -> Self {
            unsafe {
                std::env::set_var(key, value);
            }
            Self {
                key: key.to_string(),
            }
        }
    }

    impl Drop for EnvGuard {
        fn drop(&mut self) {
            unsafe {
                std::env::remove_var(&self.key);
            }
        }
    }

    struct TempDir {
        path: PathBuf,
    }

    impl TempDir {
        fn new() -> Result<Self> {
            let path = std::env::temp_dir().join(format!("zarf-test-{}", std::process::id()));
            std::fs::create_dir_all(&path).context("should have created temporary directory")?;
            Ok(Self { path })
        }

        fn path(&self) -> &Path {
            &self.path
        }
    }

    impl Drop for TempDir {
        fn drop(&mut self) {
            let _ = std::fs::remove_dir_all(&self.path);
        }
    }

    const TEST_IMAGE: &str = "ghcr.io/zarf-dev/doom-game:0.0.1";
    // Split gzip into 1024 * 768 kb chunks
    const CHUNK_SIZE: usize = 1024 * 768;
    const ZARF_PAYLOAD_PREFIX: &str = "zarf-payload";
    // Based on upstream rust-oci-client regex:
    // https://github.com/oras-project/rust-oci-client/blob/657c1caf9e99ce2184a96aa319fde4f4a8c09439/src/regexp.rs#L3-L5
    const REFERENCE_REGEXP: &str = r"^((?:(?:[a-zA-Z0-9]|[a-zA-Z0-9][a-zA-Z0-9-]*[a-zA-Z0-9])(?:(?:\.(?:[a-zA-Z0-9]|[a-zA-Z0-9][a-zA-Z0-9-]*[a-zA-Z0-9]))+)?(?::[0-9]+)?/)?[a-z0-9]+(?:(?:(?:[._]|__|[-]*)[a-z0-9]+)+)?(?:(?:/[a-z0-9]+(?:(?:(?:[._]|__|[-]*)[a-z0-9]+)+)?)+)?)(?::([\w][\w.-]{0,127}))?(?:@([A-Za-z][A-Za-z0-9]*(?:[-_+.][A-Za-z][A-Za-z0-9]*)*[:][[:xdigit:]]{32,}))?$";

    #[tokio::test]
    async fn test_integration() {
        let docker = Docker::connect_with_socket_defaults()
            .expect("should have been able to create a Docker client");

        // Create a temporary directory that will auto-cleanup on drop
        let tmpdir = TempDir::new().expect("should have created temporary directory");

        let env = TestEnv::new(docker.clone(), TEST_IMAGE, tmpdir.path())
            .await
            .expect("should have setup the test environment");

        let output_root = env.output_dir();
        let _init_guard = EnvGuard::new(
            "ZARF_INJECTOR_INIT_ROOT",
            &env.input_dir().to_string_lossy(),
        );
        let _seed_guard = EnvGuard::new("ZARF_INJECTOR_SEED_ROOT", &output_root.to_string_lossy());
        unpack(&env.shasum());

        // Assert the files and directory we expect to exist do exist
        assert!(Path::new(&output_root.join("index.json")).exists());
        assert!(Path::new(&output_root.join("manifest.json")).exists());
        assert!(Path::new(&output_root.join("oci-layout")).exists());
        assert!(Path::new(&output_root.join("repositories")).exists());

        localize_test_image(TEST_IMAGE, &output_root)
            .expect("should have localized the test image's index.json");

        // Use :0 to let the operating system decide the random port to listen on
        let listener = tokio::net::TcpListener::bind("127.0.0.1:0")
            .await
            .expect("should have been able to bind listener to a random port on localhost");
        let random_port = listener
            .local_addr()
            .expect("should have been able to resolve the address")
            .port();

        // Start registry in the background
        tokio::spawn(async {
            let app = start_seed_registry();
            axum::serve(listener, app)
                .await
                .expect("should have been able to start serving the registry");
        });

        // Wait for registry to be ready
        for _ in 0..10 {
            if tokio::net::TcpStream::connect(format!("127.0.0.1:{}", random_port))
                .await
                .is_ok()
            {
                break;
            }
            tokio::time::sleep(tokio::time::Duration::from_millis(50)).await;
        }

        let test_image = TEST_IMAGE.replace("ghcr.io", &format!("127.0.0.1:{random_port}"));
        let options = Some(CreateImageOptions {
            from_image: test_image.clone(),
            ..Default::default()
        });

        let test_image_pull = docker
            .create_image(options, None, None)
            .try_collect::<Vec<_>>()
            .await;
        assert!(test_image_pull.is_ok());
        docker
            .remove_image(&test_image, None, None)
            .await
            .expect("should have cleaned up the pulled test image");
    }

    // This localizes the test image's index.json such that the registry server
    // will be able to match the test image from it
    fn localize_test_image(image_reference: &str, image_root: &Path) -> Result<()> {
        let reference: String = normalize_manifest_reference(image_reference)
            .context("should have localized the test image reference")?;

        let mut index_file = File::options()
            .read(true)
            .write(true)
            .open(image_root.join("index.json"))
            .context("should have opened index.json")?;

        let mut index_json: serde_json::Value =
            serde_json::from_reader(index_file.try_clone().unwrap())
                .context("should have read index.json")?;

        // Overwrite or add an annotation for "org.opencontainers.image.base.name"
        // that is normalized to be without registry address so that it can be
        // pulled locally
        index_json
            .get_mut("manifests")
            .and_then(|manifests| manifests.get_mut(0))
            .and_then(|array| array.get_mut("annotations"))
            .and_then(|annotations| annotations.as_object_mut())
            .and_then(|annotations| {
                annotations.insert(
                    "org.opencontainers.image.base.name".into(),
                    reference.into(),
                )
            });

        // Rewind index.json so serde overwrites from beginning of the file instead of appending to the end
        index_file.rewind().unwrap();
        serde_json::to_writer(index_file.try_clone().unwrap(), &index_json)
            .context("should have overwrote index.json")?;
        Ok(())
    }

    // "Normalizes" the image reference by removing the registry component from it,
    // so that it can be used for referring to local images.
    fn normalize_manifest_reference(identifier: &str) -> Result<String> {
        let re = Regex::new(REFERENCE_REGEXP)?;
        let caps = re
            .captures(identifier)
            .context("should have matched captures for extracting reference components")?;
        let repository = &caps[1];
        let tag = caps.get(2).map(|m| m.as_str().to_owned());
        let digest = caps.get(3).map(|m| m.as_str().to_owned());
        let reference = match (tag, digest) {
            (None, None) => "latest".into(),
            (None, Some(dgst)) => dgst,
            (Some(tg), None) => tg,
            // This should never happen, but for the sake of satisfying the borrow checker we need it here.
            _ => {
                bail!("both tag and digest were matched by the regex, that should not be possible")
            }
        };
        let name = extract_name(repository);
        Ok(format!("{name}:{reference}"))
    }

    // Based on rust-oci-client's split_domain:
    // https://github.com/oras-project/rust-oci-client/blob/657c1caf9e99ce2184a96aa319fde4f4a8c09439/src/reference.rs#L297-L330
    fn extract_name(name: &str) -> String {
        let mut domain: String;
        let mut remainder: String;

        match name.split_once('/') {
            None => {
                domain = "docker.io".into();
                remainder = name.into();
            }
            Some((left, right)) => {
                if !(left.contains('.') || left.contains(':')) && left != "localhost" {
                    domain = "docker.io".into();
                    remainder = name.into();
                } else {
                    domain = left.into();
                    remainder = right.into();
                }
            }
        }
        if domain == "index.docker.io" {
            domain = "docker.io".into();
        }
        if domain == "docker.io" && !remainder.contains('/') {
            remainder = format!("{}/{}", "library", remainder);
        }

        remainder
    }

    struct TestEnv {
        digest: String,
        input_dir: PathBuf,
        output_dir: PathBuf,
    }

    impl TestEnv {
        async fn new(client: Docker, image: &str, root: &Path) -> Result<Self> {
            // Ensure we have test directories set up
            let input_dir = root.join("zarf-init");
            let output_dir = root.join("zarf-seed");
            std::fs::create_dir(&input_dir).context("should have created test input directory")?;
            std::fs::create_dir(&output_dir)
                .context("should have created test output directory")?;

            // Download test image
            Self::ensure_image_exists_locally(&client, image)
                .await
                .context("should have pulled down the test image")?;

            // Export test image from docker into a stream to iterate over
            let image_stream = client.export_image(image).map_err(anyhow::Error::msg);

            // Create an in-memory seekable buffer reading in the image and
            // for iteration later when creating the zarf-payload-* chunks
            let buffer = Cursor::new(Vec::new());

            // Encode test image as gzip into the buffer
            let mut gz = GzEncoder::new(buffer, Compression::default());
            image_stream
                .try_for_each(|data| {
                    // We map the error to make sure we're propagating the
                    // same type of error across the board
                    let res = gz.write_all(&data).map_err(anyhow::Error::msg);
                    // Ready needs to be called for the stream to do its thing
                    ready(res)
                })
                .await?;

            let mut buffer = gz
                .finish()
                .context("should have finished reading from stream")?;

            // Rewind to the beginning of the now gzip encoded contents image,
            // so that it can be iterated over to create zarf-payload-* chunks
            buffer
                .rewind()
                .context("should have rewound buffer for reading")?;
            let mut reader = BufReader::with_capacity(CHUNK_SIZE, buffer);

            let mut hasher = Sha256::new();
            let mut chunk_id = 0;
            while let std::result::Result::Ok(chunk) = reader.fill_buf() {
                let read_bytes = chunk.len();
                if read_bytes == 0 {
                    break;
                }

                hasher.update(chunk);

                // Write chunks to disk as zarf-payload-00X in temp dir
                let mut chunk_file = File::create(
                    input_dir.join(format!("{}-{:0>3}", ZARF_PAYLOAD_PREFIX, chunk_id)),
                )
                .context("should have created chunk file")?;
                chunk_file
                    .write_all(chunk)
                    .context("should have written chunk to file")?;
                chunk_file
                    .flush()
                    .context("should have flushed chunk file")?;
                chunk_id += 1;

                reader.consume(read_bytes);
            }
            let hash = hasher.finalize();
            let digest = format!("{hash:x}");

            Ok(Self {
                digest,
                input_dir,
                output_dir,
            })
        }

        fn shasum(&self) -> String {
            self.digest.to_owned()
        }

        fn input_dir(&self) -> PathBuf {
            self.input_dir.to_owned()
        }

        fn output_dir(&self) -> PathBuf {
            self.output_dir.to_owned()
        }

        async fn ensure_image_exists_locally(client: &Docker, image: &str) -> Result<()> {
            // Check if the test image already exists.
            if (client.inspect_image(image).await).is_ok() {
                Ok(())
            } else {
                let options = Some(CreateImageOptions {
                    from_image: image,
                    ..Default::default()
                });
                // Attempt to pull image from the upstream registry
                let _ = client
                    .create_image(options, None, None)
                    .try_collect::<Vec<_>>()
                    .await
                    .map_err(anyhow::Error::msg)
                    .context("should have been able to pull test image")?;
                // Inspect the image to make sure it exists locally and then discard the output
                Ok(client.inspect_image(image).await.map(|_| ())?)
            }
        }
    }
}<|MERGE_RESOLUTION|>--- conflicted
+++ resolved
@@ -66,7 +66,7 @@
     let init_root =
         std::env::var("ZARF_INJECTOR_INIT_ROOT").unwrap_or_else(|_| String::from("/zarf-init"));
     let seed_root =
-        std::env::var("ZARF_INJECTOR_SEED_ROOT").unwrap_or_else(|_| String::from("/zarf-seed"));
+        std::env::var("ZARF_INJECTOR_SEED_ROOT").unwrap_or_else(|_| String::from(ZARF_SEED_DIR));
     // get the list of file matches to merge
     let glob_path = format!("{}/zarf-payload-*", init_root);
     let file_partials: Result<Vec<_>, _> = glob(&glob_path)
@@ -96,11 +96,7 @@
     let tar = GzDecoder::new(&contents[..]);
     let mut archive = Archive::new(tar);
     archive
-<<<<<<< HEAD
-        .unpack(ZARF_SEED_DIR)
-=======
         .unpack(seed_root)
->>>>>>> 529d5fdd
         .expect("Unable to unarchive the resulting tarball");
 }
 
@@ -168,16 +164,11 @@
 
 /// Handles the GET request for the manifest (only returns a OCI manifest regardless of Accept header)
 async fn handle_get_manifest(name: String, reference: String) -> Response {
-<<<<<<< HEAD
-    let index = fs::read_to_string(PathBuf::from(ZARF_SEED_DIR).join("index.json"))
-        .expect("index.json is read");
-=======
     let root = PathBuf::from(
-        std::env::var("ZARF_INJECTOR_SEED_ROOT").unwrap_or_else(|_| String::from("/zarf-seed")),
+        std::env::var("ZARF_INJECTOR_SEED_ROOT").unwrap_or_else(|_| String::from(ZARF_SEED_DIR)),
     );
 
     let index = fs::read_to_string(root.join("index.json")).expect("index.json is read");
->>>>>>> 529d5fdd
     let json: Value = serde_json::from_str(&index).expect("unable to parse index.json");
 
     let mut media_type_manifest: String = "".to_owned();
@@ -192,11 +183,8 @@
                 .unwrap();
             let requested_reference = name.to_owned() + ":" + &reference;
             if requested_reference == image_base_name {
-                media_type_manifest = manifest["mediaType"]
-                    .as_str()
-                    .unwrap()
-                    .to_owned();
-                 sha_manifest = manifest["digest"]
+                media_type_manifest = manifest["mediaType"].as_str().unwrap().to_owned();
+                sha_manifest = manifest["digest"]
                     .as_str()
                     .unwrap()
                     .strip_prefix("sha256:")
@@ -212,26 +200,28 @@
             .unwrap()
             .into_response()
     } else {
-<<<<<<< HEAD
-        let file_path = PathBuf::from(ZARF_SEED_DIR)
-            .to_owned()
-            .join("blobs")
-            .join("sha256")
-            .join(&sha_manifest);
+        let file_path = root.join("blobs").join("sha256").join(&sha_manifest);
         if media_type_manifest.is_empty() {
-            match fs::read_to_string(file_path.clone()).ok()
-                .and_then(|content| serde_json::from_str::<Value>(&content).ok()) {
-                Some(file_json) => media_type_manifest = file_json["mediaType"].as_str().unwrap_or(OCI_MIME_TYPE).to_owned(),
-                None => return Response::builder()
-                    .status(StatusCode::NOT_FOUND)
-                    .body("Not Found".to_string())
-                    .unwrap()
-                    .into_response()
-            }
-        }
-=======
-        let file_path = root.join("blobs").join("sha256").join(&sha_manifest);
->>>>>>> 529d5fdd
+            match fs::read_to_string(file_path.clone())
+                .ok()
+                .and_then(|content| serde_json::from_str::<Value>(&content).ok())
+            {
+                Some(file_json) => {
+                    media_type_manifest = file_json["mediaType"]
+                        .as_str()
+                        .unwrap_or(OCI_MIME_TYPE)
+                        .to_owned()
+                }
+                None => {
+                    return Response::builder()
+                        .status(StatusCode::NOT_FOUND)
+                        .body("Not Found".to_string())
+                        .unwrap()
+                        .into_response();
+                }
+            }
+        }
+
         match tokio::fs::File::open(&file_path).await {
             Ok(file) => {
                 let metadata = match file.metadata().await {
@@ -268,14 +258,10 @@
 
 /// Handles the GET request for a blob
 async fn handle_get_digest(tag: String) -> Response {
-<<<<<<< HEAD
-    let blob_root = PathBuf::from(ZARF_SEED_DIR).join("blobs").join("sha256");
-=======
     let root = PathBuf::from(
-        std::env::var("ZARF_INJECTOR_SEED_ROOT").unwrap_or_else(|_| String::from("/zarf-seed")),
+        std::env::var("ZARF_INJECTOR_SEED_ROOT").unwrap_or_else(|_| String::from(ZARF_SEED_DIR)),
     );
     let blob_root = root.join("blobs").join("sha256");
->>>>>>> 529d5fdd
     let path = blob_root.join(tag.strip_prefix("sha256:").unwrap());
 
     match tokio::fs::File::open(&path).await {
